--- conflicted
+++ resolved
@@ -6,11 +6,8 @@
 
 # Aptos Blockchain Deployments
 
-<<<<<<< HEAD
 Ensure your nodes are running the [latest releases](../releases.md) of Aptos.
 
-=======
->>>>>>> 12d154ec
 You can connect to the Aptos blockchain by [choosing a network](../guides/system-integrators-guide.md#choose-a-network). See [Check out release branch](../guides/getting-started.md#check-out-release-branch) for the commands to download the versions of Aptos tied to those networks.
 
 See the table below for details on each Aptos network:
